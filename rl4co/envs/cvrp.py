import sys

sys.path.append(".")
import numpy as np
import torch
import matplotlib.pyplot as plt
from torch import Tensor
from tensordict.tensordict import TensorDict
from typing import Optional, Union

from torchrl.data import (
    BoundedTensorSpec,
    CompositeSpec,
    UnboundedContinuousTensorSpec,
    UnboundedDiscreteTensorSpec,
)

from rl4co.envs import RL4COEnvBase


class CVRPEnv(RL4COEnvBase):
    name = "cvrp"

    def __init__(
        self,
        num_loc: int = 10,
        min_loc: float = 0,
        max_loc: float = 1,
        min_demand: float = 0.1,
        max_demand: float = 0.5,
        capacity: float = 1,
        batch_size: list = [],
        td_params: TensorDict = None,
        seed: int = None,
        device: str = "cpu",
    ):
        """
        Capacity Vehicle Routing Problem (CVRP) environment
        At each step, the agent chooses a city to visit. The reward is the -infinite unless the agent visits all the cities.
        In that case, the reward is (-)length of the path: maximizing the reward is equivalent to minimizing the path length.

        Args:
            - num_loc <int>: number of locations (cities) in the VRP. NOTE: the depot is included
            - min_loc <float>: minimum value for the location coordinates
            - max_loc <float>: maximum value for the location coordinates
            - capacity <float>: capacity of the vehicle
            - td_params <TensorDict>: parameters of the environment
            - seed <int>: seed for the environment
            - device <str>: 'cpu' or 'cuda:0', device to use.  Generally, no need to set as tensors are updated on the fly
        """
        super().__init__(seed=seed, device=device)
        self.num_loc = num_loc
        self.min_loc = min_loc
        self.max_loc = max_loc
        self.min_demand = min_demand
        self.max_demand = max_demand
        self.capacity = capacity
        self.batch_size = batch_size
        self._make_spec(td_params)

    @staticmethod
    def _step(td: TensorDict) -> TensorDict:
        """Update the states of the environment
        Args:
            - td <TensorDict>: tensor dictionary containing with the action
                - action <int> [batch_size, 1]: action to take
        NOTE:
            - the first node in de demand is larger than 0 or less than 0?
            - this design is important. For now the design is LESS than 0
<<<<<<< HEAD
        """
        current_node = td["action"]
        demand = td["demand"]
=======
        '''
        current_node = td["action"][..., None]
        demand = td['demand']
>>>>>>> 61a3f362

        # update the used capacity
        demand[..., 0] -= torch.gather(demand, 1, current_node).squeeze()

        # set the visited node demand to 0
        demand.scatter_(-1, current_node, 0)

        # Get the action mask, no zero demand nodes can be visited
        action_mask = torch.abs(demand) > 0

        # Nodes exceeding capacity cannot be visited
        available_capacity = td["capacity"] + demand[..., :1]
        action_mask = torch.logical_and(action_mask, demand <= available_capacity)

        # We are done there are no unvisited locations
        done = torch.count_nonzero(demand, dim=-1) <= 0

        # REVIEW: if all nodes are visited, then set the depot be always available
        action_mask[..., 0] = torch.logical_or(action_mask[..., 0], done)

        # Calculate reward (minus length of path, since we want to maximize the reward -> minimize the path length)
        # Note: reward is calculated outside for now via the get_reward function
        # to calculate here need to pass action sequence or save it as state
        reward = torch.ones_like(done) * float("-inf")

        # The output must be written in a ``"next"`` entry
        return TensorDict(
            {
                "next": {
                    "observation": td["observation"],
                    "capacity": td["capacity"],
                    "current_node": current_node,
                    "demand": demand,
                    "action_mask": action_mask,
                    "reward": reward,
                    "done": done,
                }
            },
            td.shape,
        )

    def _reset(
        self, td: Optional[TensorDict] = None, batch_size: Optional[list] = None
    ) -> TensorDict:
        """
        Args:
            - td (Optional) <TensorDict>: tensor dictionary containing the initial state
        """
        if batch_size is None:
            batch_size = self.batch_size if td is None else td["observation"].shape[:-2]

        if td is None or td.is_empty():
            td = self.generate_data(batch_size=batch_size)

        # Initialize the current node
        current_node = torch.zeros(
            (*batch_size, 1), dtype=torch.int64, device=self.device
        )

        # Initialize the capacity
        capacity = torch.full((*batch_size, 1), self.capacity)

        # Init the action mask
        action_mask = td["demand"] > 0

        return TensorDict(
            {
                "observation": td["observation"],
                "capacity": capacity,
                "current_node": current_node,
                "demand": td["demand"],
                "action_mask": action_mask,
            },
            batch_size=batch_size,
        )

    def _make_spec(self, td_params: TensorDict):
        """Make the observation and action specs from the parameters."""
        self.observation_spec = CompositeSpec(
            observation=BoundedTensorSpec(
                minimum=self.min_loc,
                maximum=self.max_loc,
                shape=(self.num_loc, 2),
                dtype=torch.float32,
            ),
            current_node=UnboundedDiscreteTensorSpec(
                shape=(1),
                dtype=torch.int64,
            ),
            demand=BoundedTensorSpec(
                minimum=-self.capacity,
                maximum=self.max_demand,
                shape=(self.num_loc, 1),
                dtype=torch.float32,
            ),
            action_mask=UnboundedDiscreteTensorSpec(
                shape=(self.num_loc, 1),
                dtype=torch.bool,
            ),
            shape=(),
        )
        self.input_spec = self.observation_spec.clone()
        self.action_spec = BoundedTensorSpec(
            shape=(1,),
            dtype=torch.int64,
            minimum=0,
            maximum=self.num_loc,
        )
        self.reward_spec = UnboundedContinuousTensorSpec(shape=(1,))
        self.done_spec = UnboundedDiscreteTensorSpec(shape=(1,), dtype=torch.bool)

    @staticmethod
    def get_reward(td, actions) -> TensorDict:
        """
        Args:
            - td: <tensor_dict>: tensor dictionary containing the state
            - actions: [batch_size, TODO] num_loc means a sequence of actions till the task is done
        NOTE:
            - about the length of the actions
        """
        locs = td["observation"]
        # TODO: Check the validation of the tour
        # Gather locations in order of tour and return distance between them (i.e., -reward)
        locs = locs.gather(1, actions[..., None].expand(*actions.size(), locs.size(-1)))
        locs_next = torch.roll(locs, 1, dims=1)
        return -((locs_next - locs).norm(p=2, dim=2).sum(1))

    def generate_data(self, batch_size) -> TensorDict:
        """
        Args:
            - batch_size <int> or <list>: batch size
        Returns:
            - td <TensorDict>: tensor dictionary containing the initial state
                - observation <Tensor> [batch_size, num_loc, 2]: locations of the nodes
                - demand <Tensor> [batch_size, num_loc]: demand of the nodes
                - capacity <Tensor> [batch_size, 1]: capacity of the vehicle
                - current_node <Tensor> [batch_size, 1]: current node
                - i <Tensor> [batch_size, 1]: number of visited nodes
        NOTE:
            - the observation includes the depot as the first node
            - the demand includes the used capacity at the first value
            - the unvisited variable can be replaced by demand > 0
        """
        # Batch size input check
        batch_size = [batch_size] if isinstance(batch_size, int) else batch_size

        # Initialize the locations (including the depot which is always the first node)
        locs = (
            torch.FloatTensor(*batch_size, self.num_loc, 2)
            .uniform_(self.min_loc, self.max_loc)
            .to(self.device)
        )

        # Initialize the demand
        demand = (
            torch.FloatTensor(*batch_size, self.num_loc)
            .uniform_(self.min_demand, self.max_demand)
            .to(self.device)
        )

        # The first demand is the used capacity
        demand[..., 0] = 0

        return TensorDict(
            {
                "observation": locs,
                "depot": locs[..., 0, :],
                "demand": demand,
            },
            batch_size=batch_size,
        )

    def render(self, td: TensorDict):
        raise NotImplementedError("TODO: render is not implemented yet")


if __name__ == "__main__":
    # Create a CVRP environment
    env = CVRPEnv(
        num_loc=10,
        min_loc=0,
        max_loc=1,
        min_demand=1,
        max_demand=10,
        capacity=100,
        batch_size=[32],
        seed=0,
        device="cpu",
    )

    # REVIEW Test the generate_data()
    td = env.generate_data([64])

    # REVIEW Test the reset()
    env._reset()

    # REVIEW Test the step()
    td["action"] = torch.ones((64, 1), dtype=torch.int64)
    env._step(td)

    # REVIEW Test the reward()
    actions = torch.range(1, 9, dtype=torch.int64).unsqueeze(0).repeat(64, 1)
    actions = torch.cat([actions, torch.zeros((64, 1), dtype=torch.int64)], dim=1)
    print(env.get_reward(td, actions))<|MERGE_RESOLUTION|>--- conflicted
+++ resolved
@@ -67,15 +67,9 @@
         NOTE:
             - the first node in de demand is larger than 0 or less than 0?
             - this design is important. For now the design is LESS than 0
-<<<<<<< HEAD
-        """
-        current_node = td["action"]
-        demand = td["demand"]
-=======
         '''
         current_node = td["action"][..., None]
         demand = td['demand']
->>>>>>> 61a3f362
 
         # update the used capacity
         demand[..., 0] -= torch.gather(demand, 1, current_node).squeeze()
