--- conflicted
+++ resolved
@@ -3,11 +3,7 @@
 
 import pytest
 
-<<<<<<< HEAD
-from rl4co.envs import ATSPEnv, PDPEnv, PDPRuinRepairEnv, TSPEnv, TSPkoptEnv
-=======
-from rl4co.envs import ATSPEnv, FJSPEnv, JSSPEnv, PDPEnv, PDPRuinRepairEnv, TSPEnv
->>>>>>> 3b661244
+from rl4co.envs import ATSPEnv, FJSPEnv, JSSPEnv, PDPEnv, PDPRuinRepairEnv, TSPEnv, TSPkoptEnv
 from rl4co.models.rl import A2C, PPO, REINFORCE
 from rl4co.models.zoo import (
     DACT,
@@ -186,7 +182,6 @@
     trainer.test(model)
 
 
-<<<<<<< HEAD
 def test_DACT():
     env = TSPkoptEnv(generator_params=dict(num_loc=20), k_max=2)
     model = DACT(
@@ -219,14 +214,23 @@
         n_step=2,
         T_train=4,
         T_test=4,
-        CL_best=True,
-=======
+        CL_best=True,    
+    )
+    trainer = RL4COTrainer(
+        max_epochs=1,
+        gradient_clip_val=0.05,
+        devices=1,
+        accelerator=accelerator,
+    )
+    trainer.fit(model)
+    trainer.test(model)
+    
+
 @pytest.mark.parametrize("env_cls", [FJSPEnv, JSSPEnv])
 def test_l2d_ppo(env_cls):
     env = env_cls(stepwise_reward=True, _torchrl_mode=True)
     model = L2DPPOModel(
         env, train_data_size=10, val_data_size=10, test_data_size=10, buffer_size=1000
->>>>>>> 3b661244
     )
     trainer = RL4COTrainer(
         max_epochs=1,
